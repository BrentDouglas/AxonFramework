--- conflicted
+++ resolved
@@ -1,177 +1,173 @@
-/*
- * Copyright (c) 2010-2011. Axon Framework
- *
- * Licensed under the Apache License, Version 2.0 (the "License");
- * you may not use this file except in compliance with the License.
- * You may obtain a copy of the License at
- *
- *     http://www.apache.org/licenses/LICENSE-2.0
- *
- * Unless required by applicable law or agreed to in writing, software
- * distributed under the License is distributed on an "AS IS" BASIS,
- * WITHOUT WARRANTIES OR CONDITIONS OF ANY KIND, either express or implied.
- * See the License for the specific language governing permissions and
- * limitations under the License.
- */
-
-package org.axonframework.commandhandling.annotation;
-
-import org.axonframework.commandhandling.VersionedAggregateIdentifier;
-import org.junit.*;
-
-<<<<<<< HEAD
-import java.util.UUID;
-
-import static org.axonframework.commandhandling.annotation.GenericCommandMessage.asCommandMessage;
-=======
-import static org.axonframework.commandhandling.GenericCommandMessage.asCommandMessage;
->>>>>>> f3a7c364
-import static org.junit.Assert.*;
-
-/**
- * @author Allard Buijze
- */
-public class AnnotationCommandTargetResolverTest {
-
-    private AnnotationCommandTargetResolver testSubject;
-
-    @Before
-    public void setUp() throws Exception {
-        testSubject = new AnnotationCommandTargetResolver();
-    }
-
-    @Test(expected = IllegalArgumentException.class)
-    public void testResolveTarget_CommandWithoutAnnotations() {
-        testSubject.resolveTarget(asCommandMessage("That won't work"));
-    }
-
-    @Test
-    public void testResolveTarget_WithAnnotatedMethod() {
-        final UUID aggregateIdentifier = UUID.randomUUID();
-        VersionedAggregateIdentifier actual = testSubject.resolveTarget(asCommandMessage(new Object() {
-            @TargetAggregateIdentifier
-            private UUID getIdentifier() {
-                return aggregateIdentifier;
-            }
-        }));
-
-        assertSame(aggregateIdentifier, actual.getIdentifier());
-        assertNull(actual.getVersion());
-    }
-
-    @Test
-    public void testResolveTarget_WithAnnotatedMethodAndVersion() {
-        final UUID aggregateIdentifier = UUID.randomUUID();
-        VersionedAggregateIdentifier actual = testSubject.resolveTarget(asCommandMessage(new Object() {
-            @TargetAggregateIdentifier
-            private UUID getIdentifier() {
-                return aggregateIdentifier;
-            }
-
-            @TargetAggregateVersion
-            private Long version() {
-                return 1L;
-            }
-        }));
-
-        assertSame(aggregateIdentifier, actual.getIdentifier());
-        assertEquals((Long) 1L, actual.getVersion());
-    }
-
-    @Test
-    public void testResolveTarget_WithAnnotatedMethodAndStringVersion() {
-        final UUID aggregateIdentifier = UUID.randomUUID();
-        VersionedAggregateIdentifier actual = testSubject.resolveTarget(asCommandMessage(new Object() {
-            @TargetAggregateIdentifier
-            private UUID getIdentifier() {
-                return aggregateIdentifier;
-            }
-
-            @TargetAggregateVersion
-            private String version() {
-                return "1000230";
-            }
-        }));
-
-        assertEquals(aggregateIdentifier, actual.getIdentifier());
-        assertEquals((Long) 1000230L, actual.getVersion());
-    }
-
-    @Test(expected = IllegalArgumentException.class)
-    public void testResolveTarget_WithAnnotatedMethodAndVoidIdentifier() {
-        testSubject.resolveTarget(asCommandMessage(new Object() {
-            @TargetAggregateIdentifier
-            private void getIdentifier() {
-            }
-        }));
-    }
-
-    @Test
-    public void testResolveTarget_WithAnnotatedFields() {
-        final UUID aggregateIdentifier = UUID.randomUUID();
-        final Object version = 1L;
-        VersionedAggregateIdentifier actual = testSubject.resolveTarget(
-                asCommandMessage(new FieldAnnotatedCommand(aggregateIdentifier, version)));
-        assertEquals(aggregateIdentifier, actual.getIdentifier());
-        assertEquals(version, actual.getVersion());
-    }
-
-    @Test
-    public void testResolveTarget_WithAnnotatedFields_StringIdentifier() {
-        final UUID aggregateIdentifier = UUID.randomUUID();
-        final Object version = 1L;
-        VersionedAggregateIdentifier actual = testSubject.resolveTarget(
-                asCommandMessage(new FieldAnnotatedCommand(aggregateIdentifier, version)));
-        assertEquals(aggregateIdentifier, actual.getIdentifier());
-        assertEquals(version, actual.getVersion());
-    }
-
-    @Test
-    public void testResolveTarget_WithAnnotatedFields_ObjectIdentifier() {
-        final Object aggregateIdentifier = new Object();
-        final Object version = 1L;
-        VersionedAggregateIdentifier actual = testSubject.resolveTarget(
-                asCommandMessage(new FieldAnnotatedCommand(aggregateIdentifier, version)));
-        assertEquals(aggregateIdentifier, actual.getIdentifier());
-        assertEquals(version, actual.getVersion());
-    }
-
-    @Test
-    public void testResolveTarget_WithAnnotatedFields_ParsableVersion() {
-        final UUID aggregateIdentifier = UUID.randomUUID();
-        final Object version = "1";
-        VersionedAggregateIdentifier actual = testSubject.resolveTarget(
-                asCommandMessage(new FieldAnnotatedCommand(aggregateIdentifier, version)));
-        assertEquals(aggregateIdentifier, actual.getIdentifier());
-        assertEquals((Long) 1L, actual.getVersion());
-    }
-
-    @Test(expected = IllegalArgumentException.class)
-    public void testResolveTarget_WithAnnotatedFields_NonNumericVersion() {
-        final UUID aggregateIdentifier = UUID.randomUUID();
-        final Object version = "abc";
-        testSubject.resolveTarget(asCommandMessage(new FieldAnnotatedCommand(aggregateIdentifier, version)));
-    }
-
-    private static class FieldAnnotatedCommand {
-
-        @TargetAggregateIdentifier
-        private final Object aggregateIdentifier;
-
-        @TargetAggregateVersion
-        private final Object version;
-
-        public FieldAnnotatedCommand(Object aggregateIdentifier, Object version) {
-            this.aggregateIdentifier = aggregateIdentifier;
-            this.version = version;
-        }
-
-        public Object getAggregateIdentifier() {
-            return aggregateIdentifier;
-        }
-
-        public Object getVersion() {
-            return version;
-        }
-    }
-}
+/*
+ * Copyright (c) 2010-2011. Axon Framework
+ *
+ * Licensed under the Apache License, Version 2.0 (the "License");
+ * you may not use this file except in compliance with the License.
+ * You may obtain a copy of the License at
+ *
+ *     http://www.apache.org/licenses/LICENSE-2.0
+ *
+ * Unless required by applicable law or agreed to in writing, software
+ * distributed under the License is distributed on an "AS IS" BASIS,
+ * WITHOUT WARRANTIES OR CONDITIONS OF ANY KIND, either express or implied.
+ * See the License for the specific language governing permissions and
+ * limitations under the License.
+ */
+
+package org.axonframework.commandhandling.annotation;
+
+import org.axonframework.commandhandling.VersionedAggregateIdentifier;
+import org.junit.*;
+
+import java.util.UUID;
+
+import static org.axonframework.commandhandling.GenericCommandMessage.asCommandMessage;
+import static org.junit.Assert.*;
+
+/**
+ * @author Allard Buijze
+ */
+public class AnnotationCommandTargetResolverTest {
+
+    private AnnotationCommandTargetResolver testSubject;
+
+    @Before
+    public void setUp() throws Exception {
+        testSubject = new AnnotationCommandTargetResolver();
+    }
+
+    @Test(expected = IllegalArgumentException.class)
+    public void testResolveTarget_CommandWithoutAnnotations() {
+        testSubject.resolveTarget(asCommandMessage("That won't work"));
+    }
+
+    @Test
+    public void testResolveTarget_WithAnnotatedMethod() {
+        final UUID aggregateIdentifier = UUID.randomUUID();
+        VersionedAggregateIdentifier actual = testSubject.resolveTarget(asCommandMessage(new Object() {
+            @TargetAggregateIdentifier
+            private UUID getIdentifier() {
+                return aggregateIdentifier;
+            }
+        }));
+
+        assertSame(aggregateIdentifier, actual.getIdentifier());
+        assertNull(actual.getVersion());
+    }
+
+    @Test
+    public void testResolveTarget_WithAnnotatedMethodAndVersion() {
+        final UUID aggregateIdentifier = UUID.randomUUID();
+        VersionedAggregateIdentifier actual = testSubject.resolveTarget(asCommandMessage(new Object() {
+            @TargetAggregateIdentifier
+            private UUID getIdentifier() {
+                return aggregateIdentifier;
+            }
+
+            @TargetAggregateVersion
+            private Long version() {
+                return 1L;
+            }
+        }));
+
+        assertSame(aggregateIdentifier, actual.getIdentifier());
+        assertEquals((Long) 1L, actual.getVersion());
+    }
+
+    @Test
+    public void testResolveTarget_WithAnnotatedMethodAndStringVersion() {
+        final UUID aggregateIdentifier = UUID.randomUUID();
+        VersionedAggregateIdentifier actual = testSubject.resolveTarget(asCommandMessage(new Object() {
+            @TargetAggregateIdentifier
+            private UUID getIdentifier() {
+                return aggregateIdentifier;
+            }
+
+            @TargetAggregateVersion
+            private String version() {
+                return "1000230";
+            }
+        }));
+
+        assertEquals(aggregateIdentifier, actual.getIdentifier());
+        assertEquals((Long) 1000230L, actual.getVersion());
+    }
+
+    @Test(expected = IllegalArgumentException.class)
+    public void testResolveTarget_WithAnnotatedMethodAndVoidIdentifier() {
+        testSubject.resolveTarget(asCommandMessage(new Object() {
+            @TargetAggregateIdentifier
+            private void getIdentifier() {
+            }
+        }));
+    }
+
+    @Test
+    public void testResolveTarget_WithAnnotatedFields() {
+        final UUID aggregateIdentifier = UUID.randomUUID();
+        final Object version = 1L;
+        VersionedAggregateIdentifier actual = testSubject.resolveTarget(
+                asCommandMessage(new FieldAnnotatedCommand(aggregateIdentifier, version)));
+        assertEquals(aggregateIdentifier, actual.getIdentifier());
+        assertEquals(version, actual.getVersion());
+    }
+
+    @Test
+    public void testResolveTarget_WithAnnotatedFields_StringIdentifier() {
+        final UUID aggregateIdentifier = UUID.randomUUID();
+        final Object version = 1L;
+        VersionedAggregateIdentifier actual = testSubject.resolveTarget(
+                asCommandMessage(new FieldAnnotatedCommand(aggregateIdentifier, version)));
+        assertEquals(aggregateIdentifier, actual.getIdentifier());
+        assertEquals(version, actual.getVersion());
+    }
+
+    @Test
+    public void testResolveTarget_WithAnnotatedFields_ObjectIdentifier() {
+        final Object aggregateIdentifier = new Object();
+        final Object version = 1L;
+        VersionedAggregateIdentifier actual = testSubject.resolveTarget(
+                asCommandMessage(new FieldAnnotatedCommand(aggregateIdentifier, version)));
+        assertEquals(aggregateIdentifier, actual.getIdentifier());
+        assertEquals(version, actual.getVersion());
+    }
+
+    @Test
+    public void testResolveTarget_WithAnnotatedFields_ParsableVersion() {
+        final UUID aggregateIdentifier = UUID.randomUUID();
+        final Object version = "1";
+        VersionedAggregateIdentifier actual = testSubject.resolveTarget(
+                asCommandMessage(new FieldAnnotatedCommand(aggregateIdentifier, version)));
+        assertEquals(aggregateIdentifier, actual.getIdentifier());
+        assertEquals((Long) 1L, actual.getVersion());
+    }
+
+    @Test(expected = IllegalArgumentException.class)
+    public void testResolveTarget_WithAnnotatedFields_NonNumericVersion() {
+        final UUID aggregateIdentifier = UUID.randomUUID();
+        final Object version = "abc";
+        testSubject.resolveTarget(asCommandMessage(new FieldAnnotatedCommand(aggregateIdentifier, version)));
+    }
+
+    private static class FieldAnnotatedCommand {
+
+        @TargetAggregateIdentifier
+        private final Object aggregateIdentifier;
+
+        @TargetAggregateVersion
+        private final Object version;
+
+        public FieldAnnotatedCommand(Object aggregateIdentifier, Object version) {
+            this.aggregateIdentifier = aggregateIdentifier;
+            this.version = version;
+        }
+
+        public Object getAggregateIdentifier() {
+            return aggregateIdentifier;
+        }
+
+        public Object getVersion() {
+            return version;
+        }
+    }
+}